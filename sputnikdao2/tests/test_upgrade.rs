--- conflicted
+++ resolved
@@ -3,13 +3,8 @@
 use near_sdk::serde_json::json;
 use near_sdk::AccountId;
 
-<<<<<<< HEAD
-use near_sdk_sim::{call, to_yocto, view, DEFAULT_GAS};
-use sputnikdao2::{Action, ProposalInput, ProposalKind};
-=======
 use near_sdk_sim::{call, init_simulator, to_yocto, DEFAULT_GAS};
 use sputnikdao2::{Action, Config, ProposalInput, ProposalKind, VersionedPolicy};
->>>>>>> 1b06423e
 
 mod utils;
 use crate::utils::*;
@@ -109,11 +104,7 @@
 #[test]
 fn test_upgrade_other() {
     let (root, dao) = setup_dao();
-<<<<<<< HEAD
-    let ref_account_id : AccountId = "ref-finance".parse().unwrap();
-=======
     let ref_account_id: AccountId = "ref-finance".parse().unwrap();
->>>>>>> 1b06423e
     let _ = root.deploy_and_init(
         &OTHER_WASM_BYTES,
         ref_account_id.clone(),
