#![allow(dead_code)]
<<<<<<< HEAD
use std::collections::BTreeMap;
use std::convert::TryFrom;

use near_sdk::collections::UnorderedMap;
use near_sdk::env::sha256;
pub use near_sdk::json_types::{Base64VecU8, U64};
use near_sdk::{AccountId, Balance};
=======
pub use near_sdk::json_types::{Base64VecU8, U64};
use near_sdk::{env, AccountId, Balance};
>>>>>>> 1b06423e
use near_sdk_sim::transaction::ExecutionStatus;
use near_sdk_sim::{
    call, deploy, init_simulator, to_yocto, ContractAccount, ExecutionResult, UserAccount,
};

use near_sdk::json_types::U128;

use sputnik_nft_staking::ContractContract as NFTStakingContract;
use sputnik_staking::ContractContract as StakingContract;

use sputnikdao2::{
    Action, Bounty, Config, ContractContract as DAOContract, OldAccountId, ProposalInput,
    ProposalKind, VersionedPolicy, OLD_BASE_TOKEN,
};
<<<<<<< HEAD
use test_nft_token::ContractContract as TestNFTContract;
=======
use sputnikdao_factory2::SputnikDAOFactoryContract as FactoryContract;
>>>>>>> 1b06423e
use test_token::ContractContract as TestTokenContract;

near_sdk_sim::lazy_static_include::lazy_static_include_bytes! {
    FACTORY_WASM_BYTES => "../sputnikdao-factory2/res/sputnikdao_factory2.wasm",
    DAO_WASM_BYTES => "res/sputnikdao2.wasm",
    TEST_TOKEN_WASM_BYTES => "../test-token/res/test_token.wasm",
    TEST_NFT_WASM_BYTES => "../test-nft-token/res/test_nft.wasm",
    STAKING_WASM_BYTES => "../sputnik-staking/res/sputnik_staking.wasm",
    NFT_STAKING_WASM_BYTES => "../sputnik-nft-staking/res/sputnik_nft_staking.wasm",
}

type Contract = ContractAccount<DAOContract>;

pub fn base_token() -> Option<AccountId> {
    None
}

pub fn should_fail(r: ExecutionResult) {
    match r.status() {
        ExecutionStatus::Failure(_) => {}
        _ => panic!("Should fail"),
    }
}

pub fn setup_factory(root: &UserAccount) -> ContractAccount<FactoryContract> {
    deploy!(
        contract: FactoryContract,
        contract_id: "factory".to_string(),
        bytes: &FACTORY_WASM_BYTES,
        signer_account: root,
        deposit: to_yocto("500"),
    )
}

pub fn setup_dao() -> (UserAccount, Contract) {
    let root = init_simulator(None);
    let config = Config {
        name: "test".to_string(),
        purpose: "to test".to_string(),
        metadata: Base64VecU8(vec![]),
    };
    let dao = deploy!(
        contract: DAOContract,
        contract_id: "dao".to_string(),
        bytes: &DAO_WASM_BYTES,
        signer_account: root,
        deposit: to_yocto("200"),
        init_method: new(config, VersionedPolicy::Default(vec![root.account_id.clone()]))
    );
    (root, dao)
}

pub fn setup_test_token(root: &UserAccount) -> ContractAccount<TestTokenContract> {
    deploy!(
        contract: TestTokenContract,
        contract_id: "test_token".to_string(),
        bytes: &TEST_TOKEN_WASM_BYTES,
        signer_account: root,
        deposit: to_yocto("200"),
        init_method: new()
    )
}

pub fn setup_test_nft(root: &UserAccount) -> ContractAccount<TestNFTContract> {
    deploy!(
        contract: TestNFTContract,
        contract_id: "test_nft".to_string(),
        bytes: &TEST_NFT_WASM_BYTES,
        signer_account: root,
        deposit: to_yocto("200"),
        init_method: new_default_meta(root.account_id())
    )
}

pub fn setup_staking(root: &UserAccount) -> ContractAccount<StakingContract> {
    deploy!(
        contract: StakingContract,
        contract_id: "staking".to_string(),
        bytes: &STAKING_WASM_BYTES,
        signer_account: root,
        deposit: to_yocto("100"),
<<<<<<< HEAD
        init_method: new("dao".parse().unwrap(), "test_token".to_string(), U64(100_000_000_000))
    )
}

pub fn setup_staking_nft(root: &UserAccount) -> ContractAccount<NFTStakingContract> {
    let dao_nfts: BTreeMap<String, U128> = BTreeMap::new();
    dao_nfts.insert("TEST_NFT_1".to_string(),4);
    deploy!(
    contract: NFTStakingContract,
    contract_id: "nft_staking".to_string(),
    bytes: &NFT_STAKING_WASM_BYTES,
    signer_account: root,
    deposit: to_yocto("100"),
    init_method: new("dao".parse().unwrap(),dao_nfts,U64(100_000_000_000))
=======
        init_method: new("dao".parse().unwrap(), "test_token".parse::<AccountId>().unwrap(), U64(100_000_000_000))
>>>>>>> 1b06423e
    )
}

pub fn add_proposal(
    root: &UserAccount,
    dao: &Contract,
    proposal: ProposalInput,
) -> ExecutionResult {
    call!(root, dao.add_proposal(proposal), deposit = to_yocto("1"))
}

pub fn add_member_proposal(
    root: &UserAccount,
    dao: &Contract,
    member_id: AccountId,
) -> ExecutionResult {
    add_proposal(
        root,
        dao,
        ProposalInput {
            description: "test".to_string(),
            kind: ProposalKind::AddMemberToRole {
                member_id: member_id,
                role: "council".to_string(),
            },
        },
    )
}

pub fn add_transfer_proposal(
    root: &UserAccount,
    dao: &Contract,
<<<<<<< HEAD
    token_id: String,
=======
    token_id: Option<AccountId>,
>>>>>>> 1b06423e
    receiver_id: AccountId,
    amount: Balance,
    msg: Option<String>,
) -> ExecutionResult {
    add_proposal(
        root,
        dao,
        ProposalInput {
            description: "test".to_string(),
            kind: ProposalKind::Transfer {
<<<<<<< HEAD
                token_id: token_id.to_string(),
=======
                token_id: convert_new_to_old_token(token_id),
>>>>>>> 1b06423e
                receiver_id,
                amount: U128(amount),
                msg,
            },
        },
    )
}

pub fn add_bounty_proposal(root: &UserAccount, dao: &Contract) -> ExecutionResult {
    add_proposal(
        root,
        dao,
        ProposalInput {
            description: "test".to_string(),
            kind: ProposalKind::AddBounty {
                bounty: Bounty {
                    description: "test bounty".to_string(),
                    token: String::from(OLD_BASE_TOKEN),
                    amount: U128(to_yocto("10")),
                    times: 3,
                    max_deadline: U64(env::block_timestamp() + 10_000_000_000),
                },
            },
        },
    )
}

pub fn vote(users: Vec<&UserAccount>, dao: &Contract, proposal_id: u64) {
    for user in users.into_iter() {
        call!(
            user,
            dao.act_proposal(proposal_id, Action::VoteApprove, None)
        )
        .assert_success();
    }
<<<<<<< HEAD
=======
}

pub fn convert_new_to_old_token(new_account_id: Option<AccountId>) -> OldAccountId {
    if new_account_id.is_none() {
        return String::from(OLD_BASE_TOKEN);
    }
    new_account_id.unwrap().to_string()
>>>>>>> 1b06423e
}<|MERGE_RESOLUTION|>--- conflicted
+++ resolved
@@ -1,16 +1,6 @@
 #![allow(dead_code)]
-<<<<<<< HEAD
-use std::collections::BTreeMap;
-use std::convert::TryFrom;
-
-use near_sdk::collections::UnorderedMap;
-use near_sdk::env::sha256;
-pub use near_sdk::json_types::{Base64VecU8, U64};
-use near_sdk::{AccountId, Balance};
-=======
 pub use near_sdk::json_types::{Base64VecU8, U64};
 use near_sdk::{env, AccountId, Balance};
->>>>>>> 1b06423e
 use near_sdk_sim::transaction::ExecutionStatus;
 use near_sdk_sim::{
     call, deploy, init_simulator, to_yocto, ContractAccount, ExecutionResult, UserAccount,
@@ -25,11 +15,8 @@
     Action, Bounty, Config, ContractContract as DAOContract, OldAccountId, ProposalInput,
     ProposalKind, VersionedPolicy, OLD_BASE_TOKEN,
 };
-<<<<<<< HEAD
+use sputnikdao_factory2::SputnikDAOFactoryContract as FactoryContract;
 use test_nft_token::ContractContract as TestNFTContract;
-=======
-use sputnikdao_factory2::SputnikDAOFactoryContract as FactoryContract;
->>>>>>> 1b06423e
 use test_token::ContractContract as TestTokenContract;
 
 near_sdk_sim::lazy_static_include::lazy_static_include_bytes! {
@@ -111,14 +98,13 @@
         bytes: &STAKING_WASM_BYTES,
         signer_account: root,
         deposit: to_yocto("100"),
-<<<<<<< HEAD
-        init_method: new("dao".parse().unwrap(), "test_token".to_string(), U64(100_000_000_000))
+        init_method: new("dao".parse().unwrap(), "test_token".parse::<AccountId>().unwrap(), U64(100_000_000_000))
     )
 }
 
 pub fn setup_staking_nft(root: &UserAccount) -> ContractAccount<NFTStakingContract> {
     let dao_nfts: BTreeMap<String, U128> = BTreeMap::new();
-    dao_nfts.insert("TEST_NFT_1".to_string(),4);
+    dao_nfts.insert("TEST_NFT_1".to_string(), 4);
     deploy!(
     contract: NFTStakingContract,
     contract_id: "nft_staking".to_string(),
@@ -126,9 +112,7 @@
     signer_account: root,
     deposit: to_yocto("100"),
     init_method: new("dao".parse().unwrap(),dao_nfts,U64(100_000_000_000))
-=======
-        init_method: new("dao".parse().unwrap(), "test_token".parse::<AccountId>().unwrap(), U64(100_000_000_000))
->>>>>>> 1b06423e
+
     )
 }
 
@@ -161,11 +145,7 @@
 pub fn add_transfer_proposal(
     root: &UserAccount,
     dao: &Contract,
-<<<<<<< HEAD
-    token_id: String,
-=======
     token_id: Option<AccountId>,
->>>>>>> 1b06423e
     receiver_id: AccountId,
     amount: Balance,
     msg: Option<String>,
@@ -176,11 +156,7 @@
         ProposalInput {
             description: "test".to_string(),
             kind: ProposalKind::Transfer {
-<<<<<<< HEAD
-                token_id: token_id.to_string(),
-=======
                 token_id: convert_new_to_old_token(token_id),
->>>>>>> 1b06423e
                 receiver_id,
                 amount: U128(amount),
                 msg,
@@ -216,8 +192,6 @@
         )
         .assert_success();
     }
-<<<<<<< HEAD
-=======
 }
 
 pub fn convert_new_to_old_token(new_account_id: Option<AccountId>) -> OldAccountId {
@@ -225,5 +199,4 @@
         return String::from(OLD_BASE_TOKEN);
     }
     new_account_id.unwrap().to_string()
->>>>>>> 1b06423e
 }