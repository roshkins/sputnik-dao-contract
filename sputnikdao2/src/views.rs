use near_sdk::borsh::{self, BorshDeserialize, BorshSerialize};

use std::cmp::min;

use crate::*;

/// This is format of output via JSON for the proposal.
#[derive(BorshSerialize, BorshDeserialize, Serialize, Deserialize)]
#[serde(crate = "near_sdk::serde")]
pub struct ProposalOutput {
    /// Id of the proposal.
    pub id: u64,
    #[serde(flatten)]
    pub proposal: Proposal,
}

/// This is format of output via JSON for the bounty.
#[derive(BorshSerialize, BorshDeserialize, Serialize, Deserialize)]
#[serde(crate = "near_sdk::serde")]
pub struct BountyOutput {
    /// Id of the bounty.
    pub id: u64,
    #[serde(flatten)]
    pub bounty: Bounty,
}

#[near_bindgen]
impl Contract {
    /// Returns semver of this contract.
    pub fn version(&self) -> String {
        env!("CARGO_PKG_VERSION").to_string()
    }

    /// Returns config of this contract.
    pub fn get_config(&self) -> Config {
        self.config.get().unwrap().clone()
    }

    /// Returns policy of this contract.
    pub fn get_policy(&self) -> Policy {
        self.policy.get().unwrap().to_policy().clone()
    }

    /// Returns staking contract if available. Otherwise returns empty.
    pub fn get_staking_contract(self) -> String {
        self.staking_id.map(String::from).unwrap_or_default()
    }

    /// Returns if blob with given hash is stored.
    pub fn has_blob(&self, hash: Base58CryptoHash) -> bool {
        env::storage_has_key(&CryptoHash::from(hash))
    }

    /// Returns locked amount of NEAR that is used for storage.
    pub fn get_locked_storage_amount(&self) -> U128 {
        let locked_storage_amount = env::storage_byte_cost() * (env::storage_usage() as u128);
        U128(locked_storage_amount)
    }

    /// Returns available amount of NEAR that can be spent (outside of amount for storage and bonds).
    pub fn get_available_amount(&self) -> U128 {
        U128(env::account_balance() - self.get_locked_storage_amount().0 - self.locked_amount)
    }

    /// Returns total delegated stake.
    pub fn delegation_total_supply(&self) -> U128 {
        U128(self.total_delegation_amount)
    }

    /// Returns delegated stake to given account.
    pub fn delegation_balance_of(&self, account_id: AccountId) -> U128 {
<<<<<<< HEAD
        U128(
            self.delegations
                .get(&account_id)
                .unwrap_or_default(),
=======
        U128(self.delegations.get(&account_id).unwrap_or_default())
    }

    /// Combines balance and total amount for calling from external contracts.
    pub fn delegation_balance_ratio(&self, account_id: AccountId) -> (U128, U128) {
        (
            self.delegation_balance_of(account_id),
            self.delegation_total_supply(),
>>>>>>> 1b06423e
        )
    }

    /// Last proposal's id.
    pub fn get_last_proposal_id(&self) -> u64 {
        self.last_proposal_id
    }

    /// Get proposals in paginated view.
    pub fn get_proposals(&self, from_index: u64, limit: u64) -> Vec<ProposalOutput> {
        (from_index..min(self.last_proposal_id, from_index + limit))
            .filter_map(|id| {
                self.proposals.get(&id).map(|proposal| ProposalOutput {
                    id,
                    proposal: proposal.into(),
                })
            })
            .collect()
    }

    /// Get specific proposal.
    pub fn get_proposal(&self, id: u64) -> ProposalOutput {
        let proposal = self.proposals.get(&id).expect("ERR_NO_PROPOSAL");
        ProposalOutput {
            id,
            proposal: proposal.into(),
        }
    }

    /// Get given bounty by id.
    pub fn get_bounty(&self, id: u64) -> BountyOutput {
        let bounty = self.bounties.get(&id).expect("ERR_NO_BOUNTY");
        BountyOutput {
            id,
            bounty: bounty.into(),
        }
    }

    /// Get number of bounties.
    pub fn get_last_bounty_id(&self) -> u64 {
        self.last_bounty_id
    }

    /// Get `limit` of bounties from given index.
    pub fn get_bounties(&self, from_index: u64, limit: u64) -> Vec<BountyOutput> {
        (from_index..std::cmp::min(from_index + limit, self.last_bounty_id))
            .filter_map(|id| {
                self.bounties.get(&id).map(|bounty| BountyOutput {
                    id,
                    bounty: bounty.into(),
                })
            })
            .collect()
    }

    /// Get bounty claims for given user.
    pub fn get_bounty_claims(&self, account_id: AccountId) -> Vec<BountyClaim> {
<<<<<<< HEAD
        self.bounty_claimers
            .get(&account_id)
            .unwrap_or_default()
=======
        self.bounty_claimers.get(&account_id).unwrap_or_default()
>>>>>>> 1b06423e
    }

    /// Returns number of claims per given bounty.
    pub fn get_bounty_number_of_claims(&self, id: u64) -> u32 {
        self.bounty_claims_count.get(&id).unwrap_or_default()
    }
}<|MERGE_RESOLUTION|>--- conflicted
+++ resolved
@@ -69,12 +69,6 @@
 
     /// Returns delegated stake to given account.
     pub fn delegation_balance_of(&self, account_id: AccountId) -> U128 {
-<<<<<<< HEAD
-        U128(
-            self.delegations
-                .get(&account_id)
-                .unwrap_or_default(),
-=======
         U128(self.delegations.get(&account_id).unwrap_or_default())
     }
 
@@ -83,7 +77,6 @@
         (
             self.delegation_balance_of(account_id),
             self.delegation_total_supply(),
->>>>>>> 1b06423e
         )
     }
 
@@ -141,13 +134,7 @@
 
     /// Get bounty claims for given user.
     pub fn get_bounty_claims(&self, account_id: AccountId) -> Vec<BountyClaim> {
-<<<<<<< HEAD
-        self.bounty_claimers
-            .get(&account_id)
-            .unwrap_or_default()
-=======
         self.bounty_claimers.get(&account_id).unwrap_or_default()
->>>>>>> 1b06423e
     }
 
     /// Returns number of claims per given bounty.
