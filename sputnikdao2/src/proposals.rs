--- conflicted
+++ resolved
@@ -87,11 +87,7 @@
     /// For `ft_transfer` and `ft_transfer_call` `memo` is the `description` of the proposal.
     Transfer {
         /// Can be "" for $NEAR or a valid account id.
-<<<<<<< HEAD
-        token_id: String,
-=======
         token_id: OldAccountId,
->>>>>>> 1b06423e
         receiver_id: AccountId,
         amount: U128,
         msg: Option<String>,
@@ -262,11 +258,7 @@
         memo: String,
         msg: Option<String>,
     ) -> PromiseOrValue<()> {
-<<<<<<< HEAD
-        if token_id.as_str() == BASE_TOKEN {
-=======
         if token_id.is_none() {
->>>>>>> 1b06423e
             Promise::new(receiver_id.clone()).transfer(amount).into()
         } else {
             if let Some(msg) = msg {
@@ -275,11 +267,7 @@
                     U128(amount),
                     Some(memo),
                     msg,
-<<<<<<< HEAD
-                    token_id.clone(),
-=======
                     token_id.as_ref().unwrap().clone(),
->>>>>>> 1b06423e
                     ONE_YOCTO_NEAR,
                     GAS_FOR_FT_TRANSFER,
                 )
@@ -288,11 +276,7 @@
                     receiver_id.clone(),
                     U128(amount),
                     Some(memo),
-<<<<<<< HEAD
-                    token_id.clone(),
-=======
                     token_id.as_ref().unwrap().clone(),
->>>>>>> 1b06423e
                     ONE_YOCTO_NEAR,
                     GAS_FOR_FT_TRANSFER,
                 )
@@ -375,13 +359,8 @@
                 amount,
                 msg,
             } => self.internal_payout(
-<<<<<<< HEAD
-                &token_id.clone().parse::<AccountId>().unwrap(),
-                &receiver_id.clone().into(),
-=======
                 &convert_old_to_new_token(token_id),
                 &receiver_id,
->>>>>>> 1b06423e
                 amount.0,
                 proposal.description.clone(),
                 msg.clone(),
@@ -524,15 +503,6 @@
                     !(token_id == OLD_BASE_TOKEN) || msg.is_none(),
                     "ERR_BASE_TOKEN_NO_MSG"
                 );
-<<<<<<< HEAD
-                if token_id != BASE_TOKEN {
-                    assert!(
-                        AccountId::try_from(token_id.clone()).is_ok(),
-                        "ERR_TOKEN_ID_INVALID"
-                    );
-                }
-=======
->>>>>>> 1b06423e
             }
             ProposalKind::SetStakingContract { .. } => assert!(
                 self.staking_id.is_none(),
