--- conflicted
+++ resolved
@@ -389,7 +389,6 @@
     test.deepEqual(await dao.view('get_policy'), correctPolicy);
 });
 
-<<<<<<< HEAD
 workspace.test('Proposal Transfer', async (test, {alice, root, dao})=>{
     let errorString = await captureError(async () =>
         await root.call(
@@ -433,10 +432,7 @@
     test.deepEqual(balance, initBalance.add(ONE_NEAR));
 });
 
-workspace.test('Proposal SetStakingContract', async (test, {alice, root, dao})=>{
-=======
 workspace.test('Proposal SetStakingContract', async (test, { alice, root, dao }) => {
->>>>>>> 8780d91e
     const testToken = await initTestToken(root);
     const staking = await initStaking(root, dao, testToken);
     await setStakingId(root, dao, staking);
