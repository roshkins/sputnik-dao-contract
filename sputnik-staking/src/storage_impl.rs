--- conflicted
+++ resolved
@@ -16,26 +16,6 @@
         account_id: Option<AccountId>,
         registration_only: Option<bool>,
     ) -> StorageBalance {
-<<<<<<< HEAD
-        let amount = env::attached_deposit();
-        let account_id = account_id
-            .map(|a| a.into())
-            .unwrap_or_else(|| env::predecessor_account_id());
-        let registration_only = registration_only.unwrap_or(false);
-        let min_balance = User::min_storage() as Balance * env::storage_byte_cost();
-        let already_registered = self.users.contains_key(&account_id);
-        if amount < min_balance && !already_registered {
-            env::panic_str("ERR_DEPOSIT_LESS_THAN_MIN_STORAGE");
-        }
-        if registration_only {
-            // Registration only setups the account but doesn't leave space for tokens.
-            if already_registered {
-                log!("ERR_ACC_REGISTERED");
-                if amount > 0 {
-                    Promise::new(env::predecessor_account_id()).transfer(amount);
-                }
-            } else {
-=======
         let deposit_amount = env::attached_deposit();
         let account_id = account_id.unwrap_or_else(env::predecessor_account_id);
 
@@ -52,7 +32,6 @@
 
             let registration_only = registration_only.unwrap_or(false);
             if registration_only {
->>>>>>> 1b06423e
                 self.internal_register_user(&account_id, min_balance);
                 let refund = deposit_amount - min_balance;
                 if refund > 0 {
