[package]
name = "sputnik-staking"
version = "1.0.0"
authors = ["Sputnik Devs <near-daos@protonmail.com>"]
edition = "2018"
publish = false

[lib]
crate-type = ["cdylib", "rlib"]

[dependencies]
<<<<<<< HEAD
near-sdk = "4.0.0-pre.2"
near-contract-standards = "4.0.0-pre.2"
hex = "0.4.2"

[dev-dependencies]
near-sdk-sim = "4.0.0-pre.2"
=======
near-sdk = "4.0.0-pre.4"
near-contract-standards = "4.0.0-pre.4"
hex = "0.4.2"

[dev-dependencies]
near-sdk-sim = "4.0.0-pre.4"
>>>>>>> 1b06423e
test-token = { path = "../test-token" }<|MERGE_RESOLUTION|>--- conflicted
+++ resolved
@@ -9,19 +9,10 @@
 crate-type = ["cdylib", "rlib"]
 
 [dependencies]
-<<<<<<< HEAD
-near-sdk = "4.0.0-pre.2"
-near-contract-standards = "4.0.0-pre.2"
-hex = "0.4.2"
-
-[dev-dependencies]
-near-sdk-sim = "4.0.0-pre.2"
-=======
 near-sdk = "4.0.0-pre.4"
 near-contract-standards = "4.0.0-pre.4"
 hex = "0.4.2"
 
 [dev-dependencies]
 near-sdk-sim = "4.0.0-pre.4"
->>>>>>> 1b06423e
 test-token = { path = "../test-token" }