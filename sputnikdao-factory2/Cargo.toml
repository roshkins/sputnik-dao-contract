--- conflicted
+++ resolved
@@ -9,8 +9,4 @@
 crate-type = ["cdylib", "rlib"]
 
 [dependencies]
-<<<<<<< HEAD
-near-sdk = "4.0.0-pre.2"
-=======
-near-sdk = { version = "4.0.0-pre.4", features = ["unstable"]  }
->>>>>>> 1b06423e
+near-sdk = { version = "4.0.0-pre.4", features = ["unstable"]  }